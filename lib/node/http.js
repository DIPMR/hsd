/*!
 * server.js - http server for hsd
 * Copyright (c) 2017-2018, Christopher Jeffrey (MIT License).
 * https://github.com/handshake-org/hsd
 */

'use strict';

const assert = require('bsert');
const path = require('path');
const {Server} = require('bweb');
const Validator = require('bval');
const {base58} = require('bstring');
const {BloomFilter} = require('bfilter');
const sha256 = require('bcrypto/lib/sha256');
const random = require('bcrypto/lib/random');
const ccmp = require('bcrypto/lib/ccmp');
const util = require('../utils/util');
const TX = require('../primitives/tx');
const Claim = require('../primitives/claim');
<<<<<<< HEAD
const Address = require('../primitives/address');
=======
const Address = require('../primitives/address')
>>>>>>> 60f258e3
const Network = require('../protocol/network');
const pkg = require('../pkg');

/**
 * HTTP
 * @alias module:http.Server
 */

class HTTP extends Server {
  /**
   * Create an http server.
   * @constructor
   * @param {Object} options
   */

  constructor(options) {
    super(new HTTPOptions(options));

    this.network = this.options.network;
    this.logger = this.options.logger.context('http');
    this.node = this.options.node;

    this.chain = this.node.chain;
    this.mempool = this.node.mempool;
    this.pool = this.node.pool;
    this.fees = this.node.fees;
    this.miner = this.node.miner;
    this.rpc = this.node.rpc;

    this.init();
  }

  /**
   * Initialize routes.
   * @private
   */

  init() {
    this.on('request', (req, res) => {
      if (req.method === 'POST' && req.pathname === '/')
        return;

      this.logger.debug('Request for method=%s path=%s (%s).',
        req.method, req.pathname, req.socket.remoteAddress);
    });

    this.on('listening', (address) => {
      this.logger.info('Node HTTP server listening on %s (port=%d).',
        address.address, address.port);
    });

    this.initRouter();
    this.initSockets();
  }

  /**
   * Initialize routes.
   * @private
   */

  initRouter() {
    if (this.options.cors)
      this.use(this.cors());

    if (!this.options.noAuth) {
      this.use(this.basicAuth({
        hash: sha256.digest,
        password: this.options.apiKey,
        realm: 'node'
      }));
    }

    this.use(this.bodyParser({
      type: 'json'
    }));

    this.use(this.jsonRPC());
    this.use(this.router());

    this.error((err, req, res) => {
      const code = err.statusCode || 500;
      res.json(code, {
        error: {
          type: err.type,
          code: err.code,
          message: err.message
        }
      });
    });

    this.get('/', async (req, res) => {
      const totalTX = this.mempool ? this.mempool.map.size : 0;
      const size = this.mempool ? this.mempool.getSize() : 0;

      let addr = this.pool.hosts.getLocal();

      if (!addr)
        addr = this.pool.hosts.address;

      res.json(200, {
        version: pkg.version,
        network: this.network.type,
        chain: {
          height: this.chain.height,
          tip: this.chain.tip.hash.toString('hex'),
          progress: this.chain.getProgress()
        },
        pool: {
          host: addr.host,
          port: addr.port,
          agent: this.pool.options.agent,
          services: this.pool.options.services.toString(2),
          outbound: this.pool.peers.outbound,
          inbound: this.pool.peers.inbound
        },
        mempool: {
          tx: totalTX,
          size: size
        },
        time: {
          uptime: this.node.uptime(),
          system: util.now(),
          adjusted: this.network.now(),
          offset: this.network.time.offset
        },
        memory: this.logger.memoryUsage()
      });
    });

    // UTXO by address
    this.get('/coin/address/:address', async (req, res) => {
      const valid = Validator.fromRequest(req);
      const addressString = valid.str('address');

      enforce(addressString, 'Address is required.');
      enforce(!this.chain.options.spv, 'Cannot get coins in SPV mode.');

<<<<<<< HEAD
      const address = Address.fromString(addressString);
=======
      const address = new Address(addressString);
>>>>>>> 60f258e3
      const coins = await this.node.getCoinsByAddress(address);
      const result = [];

      for (const coin of coins)
        result.push(coin.getJSON(this.network));

      res.json(200, result);
    });

    // UTXO by id
    this.get('/coin/:hash/:index', async (req, res) => {
      const valid = Validator.fromRequest(req);
      const hash = valid.bhash('hash');
      const index = valid.u32('index');

      enforce(hash, 'Hash is required.');
      enforce(index != null, 'Index is required.');
      enforce(!this.chain.options.spv, 'Cannot get coins in SPV mode.');

      const coin = await this.node.getCoin(hash, index);

      if (!coin) {
        res.json(404);
        return;
      }

      res.json(200, coin.getJSON(this.network));
    });

    // Bulk read UTXOs
    this.post('/coin/address', async (req, res) => {
      const valid = Validator.fromRequest(req);
      const addressStrings = valid.array('addresses');

      enforce(addressStrings, 'Addresses is required.');
      addressStrings.forEach(addrString => {
        enforce(typeof addrString === 'string', 'Address should be string.');
      });
      enforce(!this.chain.options.spv, 'Cannot get coins in SPV mode.');

      const addresses = addressStrings.map(addrString => Address.fromString(addrString));
      const coins = await this.node.getCoinsByAddress(addresses);
      const result = [];

      for (const coin of coins)
        result.push(coin.getJSON(this.network));

      res.json(200, result);
    });

    // TX by hash
    this.get('/tx/:hash', async (req, res) => {
      const valid = Validator.fromRequest(req);
      const hash = valid.bhash('hash');

      enforce(hash, 'Hash is required.');
      enforce(!this.chain.options.spv, 'Cannot get TX in SPV mode.');

      const meta = await this.node.getMeta(hash);

      if (!meta) {
        res.json(404);
        return;
      }

      const view = await this.node.getMetaView(meta);

      res.json(200, meta.getJSON(this.network, view, this.chain.height));
    });

    // TX by address
    this.get('/tx/address/:address', async (req, res) => {
      const valid = Validator.fromRequest(req);
      const addressString = valid.str('address');

      enforce(addressString, 'Address is required.');
      enforce(!this.chain.options.spv, 'Cannot get TX in SPV mode.');

      const address = Address.fromString(addressString);
      const metas = await this.node.getMetaByAddress(address);
      const result = [];

      for (const meta of metas) {
        const view = await this.node.getMetaView(meta);
        result.push(meta.getJSON(this.network, view, this.chain.height));
      }

      res.json(200, result);
    });

    // Bulk read TXs
    this.post('/tx/address', async (req, res) => {
      const valid = Validator.fromRequest(req);
      const addressStrings = valid.array('addresses');

      enforce(addressStrings, 'Addresses is required.');
      addressStrings.forEach(addrString => {
        enforce(typeof addrString === 'string', 'Address should be string.');
      });
      enforce(!this.chain.options.spv, 'Cannot get TX in SPV mode.');

      const addresses = addressStrings.map(addrString => Address.fromString(addrString));
      const metas = await this.node.getMetaByAddress(addresses);
      const result = [];

      for (const meta of metas) {
        const view = await this.node.getMetaView(meta);
        result.push(meta.getJSON(this.network, view, this.chain.height));
      }

      res.json(200, result);
    });

    // Block by hash/height
    this.get('/block/:block', async (req, res) => {
      const valid = Validator.fromRequest(req);
      const hash = valid.uintbhash('block');

      enforce(hash != null, 'Hash or height required.');
      enforce(!this.chain.options.spv, 'Cannot get block in SPV mode.');

      const block = await this.chain.getBlock(hash);

      if (!block) {
        res.json(404);
        return;
      }

      const view = await this.chain.getBlockView(block);

      if (!view) {
        res.json(404);
        return;
      }

      const height = await this.chain.getHeight(hash);
      const depth = this.chain.height - height + 1;

      res.json(200, block.getJSON(this.network, view, height, depth));
    });

    // Mempool snapshot
    this.get('/mempool', async (req, res) => {
      enforce(this.mempool, 'No mempool available.');

      const hashes = this.mempool.getSnapshot();
      const result = [];

      for (const hash of hashes)
        result.push(hash.toString('hex'));

      res.json(200, result);
    });

    // Broadcast TX
    this.post('/broadcast', async (req, res) => {
      const valid = Validator.fromRequest(req);
      const raw = valid.buf('tx');

      enforce(raw, 'TX is required.');

      const tx = TX.decode(raw);

      await this.node.sendTX(tx);

      res.json(200, { success: true });
    });

    // Broadcast Claim
    this.post('/claim', async (req, res) => {
      const valid = Validator.fromRequest(req);
      const raw = valid.buf('claim');

      enforce(raw, 'Claim is required.');

      const claim = Claim.decode(raw);

      await this.node.sendClaim(claim);

      res.json(200, { success: true });
    });

    // Estimate fee
    this.get('/fee', async (req, res) => {
      const valid = Validator.fromRequest(req);
      const blocks = valid.u32('blocks');

      if (!this.fees) {
        res.json(200, { rate: this.network.feeRate });
        return;
      }

      const fee = this.fees.estimateFee(blocks);

      res.json(200, { rate: fee });
    });

    // Reset chain
    this.post('/reset', async (req, res) => {
      const valid = Validator.fromRequest(req);
      const height = valid.u32('height');

      enforce(height != null, 'Height is required.');

      await this.chain.reset(height);

      res.json(200, { success: true });
    });
  }

  /**
   * Handle new websocket.
   * @private
   * @param {WebSocket} socket
   */

  handleSocket(socket) {
    socket.hook('auth', (...args) => {
      if (socket.channel('auth'))
        throw new Error('Already authed.');

      if (!this.options.noAuth) {
        const valid = new Validator(args);
        const key = valid.str(0, '');

        if (key.length > 255)
          throw new Error('Invalid API key.');

        const data = Buffer.from(key, 'ascii');
        const hash = sha256.digest(data);

        if (!ccmp(hash, this.options.apiHash))
          throw new Error('Invalid API key.');
      }

      socket.join('auth');

      this.logger.info('Successful auth from %s.', socket.host);
      this.handleAuth(socket);

      return null;
    });

    socket.fire('version', {
      version: pkg.version,
      network: this.network.type
    });
  }

  /**
   * Handle new auth'd websocket.
   * @private
   * @param {WebSocket} socket
   */

  handleAuth(socket) {
    socket.hook('watch chain', () => {
      socket.join('chain');
      return null;
    });

    socket.hook('unwatch chain', () => {
      socket.leave('chain');
      return null;
    });

    socket.hook('watch mempool', () => {
      socket.join('mempool');
      return null;
    });

    socket.hook('unwatch mempool', () => {
      socket.leave('mempool');
      return null;
    });

    socket.hook('set filter', (...args) => {
      const valid = new Validator(args);
      const data = valid.buf(0);

      if (!data)
        throw new Error('Invalid parameter.');

      socket.filter = BloomFilter.decode(data);

      return null;
    });

    socket.hook('get tip', () => {
      return this.chain.tip.encode();
    });

    socket.hook('get entry', async (...args) => {
      const valid = new Validator(args);
      const block = valid.uintbhash(0);

      if (block == null)
        throw new Error('Invalid parameter.');

      const entry = await this.chain.getEntry(block);

      if (!entry)
        return null;

      if (!await this.chain.isMainChain(entry))
        return null;

      return entry.encode();
    });

    socket.hook('get hashes', async (...args) => {
      const valid = new Validator(args);
      const start = valid.i32(0, -1);
      const end = valid.i32(1, -1);

      return this.chain.getHashes(start, end);
    });

    socket.hook('add filter', (...args) => {
      const valid = new Validator(args);
      const chunks = valid.array(0);

      if (!chunks)
        throw new Error('Invalid parameter.');

      if (!socket.filter)
        throw new Error('No filter set.');

      const items = new Validator(chunks);

      for (let i = 0; i < chunks.length; i++) {
        const data = items.buf(i);

        if (!data)
          throw new Error('Bad data chunk.');

        socket.filter.add(data);

        if (this.node.spv)
          this.pool.watch(data);
      }

      return null;
    });

    socket.hook('reset filter', () => {
      socket.filter = null;
      return null;
    });

    socket.hook('estimate fee', (...args) => {
      const valid = new Validator(args);
      const blocks = valid.u32(0);

      if (!this.fees)
        return this.network.feeRate;

      return this.fees.estimateFee(blocks);
    });

    socket.hook('send', (...args) => {
      const valid = new Validator(args);
      const data = valid.buf(0);

      if (!data)
        throw new Error('Invalid parameter.');

      const tx = TX.decode(data);

      this.node.relay(tx);

      return null;
    });

    socket.hook('send claim', (...args) => {
      const valid = new Validator(args);
      const data = valid.buf(0);

      if (!data)
        throw new Error('Invalid parameter.');

      const claim = Claim.decode(data);

      this.node.relayClaim(claim);

      return null;
    });

    socket.hook('get name', async (...args) => {
      const valid = new Validator(args);
      const nameHash = valid.bhash(0);

      if (!nameHash)
        throw new Error('Invalid parameter.');

      const ns = await this.node.getNameStatus(nameHash);

      return ns.getJSON(this.chain.height + 1, this.network);
    });

    socket.hook('rescan', (...args) => {
      const valid = new Validator(args);
      const start = valid.uintbhash(0);

      if (start == null)
        throw new Error('Invalid parameter.');

      return this.scan(socket, start);
    });
  }

  /**
   * Bind to chain events.
   * @private
   */

  initSockets() {
    const pool = this.mempool || this.pool;

    this.chain.on('connect', (entry, block, view) => {
      const sockets = this.channel('chain');

      if (!sockets)
        return;

      const raw = entry.encode();

      this.to('chain', 'chain connect', raw);

      for (const socket of sockets) {
        const txs = this.filterBlock(socket, block);
        socket.fire('block connect', raw, txs);
      }
    });

    this.chain.on('disconnect', (entry, block, view) => {
      const sockets = this.channel('chain');

      if (!sockets)
        return;

      const raw = entry.encode();

      this.to('chain', 'chain disconnect', raw);
      this.to('chain', 'block disconnect', raw);
    });

    this.chain.on('reset', (tip) => {
      const sockets = this.channel('chain');

      if (!sockets)
        return;

      this.to('chain', 'chain reset', tip.encode());
    });

    pool.on('tx', (tx) => {
      const sockets = this.channel('mempool');

      if (!sockets)
        return;

      const raw = tx.encode();

      for (const socket of sockets) {
        if (!this.filterTX(socket, tx))
          continue;

        socket.fire('tx', raw);
      }
    });
  }

  /**
   * Filter block by socket.
   * @private
   * @param {WebSocket} socket
   * @param {Block} block
   * @returns {TX[]}
   */

  filterBlock(socket, block) {
    if (!socket.filter)
      return [];

    const txs = [];

    for (const tx of block.txs) {
      if (this.filterTX(socket, tx))
        txs.push(tx.encode());
    }

    return txs;
  }

  /**
   * Filter transaction by socket.
   * @private
   * @param {WebSocket} socket
   * @param {TX} tx
   * @returns {Boolean}
   */

  filterTX(socket, tx) {
    if (!socket.filter)
      return false;

    return tx.test(socket.filter);
  }

  /**
   * Scan using a socket's filter.
   * @private
   * @param {WebSocket} socket
   * @param {Hash} start
   * @returns {Promise}
   */

  async scan(socket, start) {
    await this.node.scan(start, socket.filter, (entry, txs) => {
      const block = entry.encode();
      const raw = [];

      for (const tx of txs)
        raw.push(tx.encode());

      return socket.call('block rescan', block, raw);
    });
    return null;
  }
}

class HTTPOptions {
  /**
   * HTTPOptions
   * @alias module:http.HTTPOptions
   * @constructor
   * @param {Object} options
   */

  constructor(options) {
    this.network = Network.primary;
    this.logger = null;
    this.node = null;
    this.apiKey = base58.encode(random.randomBytes(20));
    this.apiHash = sha256.digest(Buffer.from(this.apiKey, 'ascii'));
    this.noAuth = false;
    this.cors = false;

    this.prefix = null;
    this.host = '127.0.0.1';
    this.port = 8080;
    this.ssl = false;
    this.keyFile = null;
    this.certFile = null;

    this.fromOptions(options);
  }

  /**
   * Inject properties from object.
   * @private
   * @param {Object} options
   * @returns {HTTPOptions}
   */

  fromOptions(options) {
    assert(options);
    assert(options.node && typeof options.node === 'object',
      'HTTP Server requires a Node.');

    this.node = options.node;
    this.network = options.node.network;
    this.logger = options.node.logger;

    this.port = this.network.rpcPort;

    if (options.logger != null) {
      assert(typeof options.logger === 'object');
      this.logger = options.logger;
    }

    if (options.apiKey != null) {
      assert(typeof options.apiKey === 'string',
        'API key must be a string.');
      assert(options.apiKey.length <= 255,
        'API key must be under 256 bytes.');
      this.apiKey = options.apiKey;
      this.apiHash = sha256.digest(Buffer.from(this.apiKey, 'ascii'));
    }

    if (options.noAuth != null) {
      assert(typeof options.noAuth === 'boolean');
      this.noAuth = options.noAuth;
    }

    if (options.cors != null) {
      assert(typeof options.cors === 'boolean');
      this.cors = options.cors;
    }

    if (options.prefix != null) {
      assert(typeof options.prefix === 'string');
      this.prefix = options.prefix;
      this.keyFile = path.join(this.prefix, 'key.pem');
      this.certFile = path.join(this.prefix, 'cert.pem');
    }

    if (options.host != null) {
      assert(typeof options.host === 'string');
      this.host = options.host;
    }

    if (options.port != null) {
      assert((options.port & 0xffff) === options.port,
        'Port must be a number.');
      this.port = options.port;
    }

    if (options.ssl != null) {
      assert(typeof options.ssl === 'boolean');
      this.ssl = options.ssl;
    }

    if (options.keyFile != null) {
      assert(typeof options.keyFile === 'string');
      this.keyFile = options.keyFile;
    }

    if (options.certFile != null) {
      assert(typeof options.certFile === 'string');
      this.certFile = options.certFile;
    }

    // Allow no-auth implicitly
    // if we're listening locally.
    if (!options.apiKey) {
      if (this.host === '127.0.0.1' || this.host === '::1')
        this.noAuth = true;
    }

    return this;
  }

  /**
   * Instantiate http options from object.
   * @param {Object} options
   * @returns {HTTPOptions}
   */

  static fromOptions(options) {
    return new HTTPOptions().fromOptions(options);
  }
}

/*
 * Helpers
 */

function enforce(value, msg) {
  if (!value) {
    const err = new Error(msg);
    err.statusCode = 400;
    throw err;
  }
}

/*
 * Expose
 */

module.exports = HTTP;<|MERGE_RESOLUTION|>--- conflicted
+++ resolved
@@ -18,11 +18,7 @@
 const util = require('../utils/util');
 const TX = require('../primitives/tx');
 const Claim = require('../primitives/claim');
-<<<<<<< HEAD
 const Address = require('../primitives/address');
-=======
-const Address = require('../primitives/address')
->>>>>>> 60f258e3
 const Network = require('../protocol/network');
 const pkg = require('../pkg');
 
@@ -160,11 +156,7 @@
       enforce(addressString, 'Address is required.');
       enforce(!this.chain.options.spv, 'Cannot get coins in SPV mode.');
 
-<<<<<<< HEAD
       const address = Address.fromString(addressString);
-=======
-      const address = new Address(addressString);
->>>>>>> 60f258e3
       const coins = await this.node.getCoinsByAddress(address);
       const result = [];
 
@@ -200,12 +192,14 @@
       const addressStrings = valid.array('addresses');
 
       enforce(addressStrings, 'Addresses is required.');
-      addressStrings.forEach(addrString => {
+      enforce(!this.chain.options.spv, 'Cannot get coins in SPV mode.');
+
+      const addresses = [];
+      for (const addrString of addressStrings) {
         enforce(typeof addrString === 'string', 'Address should be string.');
-      });
-      enforce(!this.chain.options.spv, 'Cannot get coins in SPV mode.');
-
-      const addresses = addressStrings.map(addrString => Address.fromString(addrString));
+        addresses.push(Address.fromString(addrString));
+      }
+
       const coins = await this.node.getCoinsByAddress(addresses);
       const result = [];
 
@@ -261,12 +255,14 @@
       const addressStrings = valid.array('addresses');
 
       enforce(addressStrings, 'Addresses is required.');
-      addressStrings.forEach(addrString => {
+      enforce(!this.chain.options.spv, 'Cannot get TX in SPV mode.');
+
+      const addresses = [];
+      for (const addrString of addressStrings) {
         enforce(typeof addrString === 'string', 'Address should be string.');
-      });
-      enforce(!this.chain.options.spv, 'Cannot get TX in SPV mode.');
-
-      const addresses = addressStrings.map(addrString => Address.fromString(addrString));
+        addresses.push(Address.fromString(addrString));
+      }
+
       const metas = await this.node.getMetaByAddress(addresses);
       const result = [];
 
